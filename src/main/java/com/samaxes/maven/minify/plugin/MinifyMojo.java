--- conflicted
+++ resolved
@@ -1,782 +1,397 @@
-<<<<<<< HEAD
-/*
- * Minify Maven Plugin
- * https://github.com/samaxes/minify-maven-plugin
- *
- * Copyright (c) 2009 samaxes.com
- *
- * Licensed under the Apache License, Version 2.0 (the "License");
- * you may not use this file except in compliance with the License.
- * You may obtain a copy of the License at
- *
- *      http://www.apache.org/licenses/LICENSE-2.0
- *
- * Unless required by applicable law or agreed to in writing, software
- * distributed under the License is distributed on an "AS IS" BASIS,
- * WITHOUT WARRANTIES OR CONDITIONS OF ANY KIND, either express or implied.
- * See the License for the specific language governing permissions and
- * limitations under the License.
- */
-package com.samaxes.maven.minify.plugin;
-
-import java.util.ArrayList;
-import java.util.Collection;
-import java.util.List;
-import java.util.concurrent.ExecutionException;
-import java.util.concurrent.ExecutorService;
-import java.util.concurrent.Executors;
-import java.util.concurrent.Future;
-
-import org.apache.maven.plugin.AbstractMojo;
-import org.apache.maven.plugin.MojoExecutionException;
-import org.apache.maven.plugin.MojoFailureException;
-import org.apache.maven.plugins.annotations.LifecyclePhase;
-import org.apache.maven.plugins.annotations.Mojo;
-import org.apache.maven.plugins.annotations.Parameter;
-
-import com.google.common.base.Strings;
-
-/**
- * Goal for combining and minifying CSS and JavaScript files.
- */
-@Mojo(name = "minify", defaultPhase = LifecyclePhase.PROCESS_RESOURCES, threadSafe = true)
-public class MinifyMojo extends AbstractMojo {
-
-    /* Global Options */
-
-    /**
-     * Webapp source directory.
-     */
-    @Parameter(property = "webappSourceDir", defaultValue = "${basedir}/src/main/webapp")
-    private String webappSourceDir;
-
-    /**
-     * Webapp target directory.
-     */
-    @Parameter(property = "webappTargetDir", defaultValue = "${project.build.directory}/${project.build.finalName}")
-    private String webappTargetDir;
-
-    /**
-     * CSS source directory.
-     */
-    @Parameter(property = "cssSourceDir", defaultValue = "css")
-    private String cssSourceDir;
-
-    /**
-     * JavaScript source directory.
-     */
-    @Parameter(property = "jsSourceDir", defaultValue = "js")
-    private String jsSourceDir;
-
-    /**
-     * CSS source filenames list.
-     */
-    @Parameter(property = "cssSourceFiles", alias = "cssFiles")
-    private ArrayList<String> cssSourceFiles;
-
-    /**
-     * JavaScript source filenames list.
-     */
-    @Parameter(property = "jsSourceFiles", alias = "jsFiles")
-    private ArrayList<String> jsSourceFiles;
-
-    /**
-     * CSS files to include. Specified as fileset patterns which are relative to the CSS source directory.
-     *
-     * @since 1.2
-     */
-    @Parameter(property = "cssSourceIncludes", alias = "cssIncludes")
-    private ArrayList<String> cssSourceIncludes;
-
-    /**
-     * JavaScript files to include. Specified as fileset patterns which are relative to the JavaScript source directory.
-     *
-     * @since 1.2
-     */
-    @Parameter(property = "jsSourceIncludes", alias = "jsIncludes")
-    private ArrayList<String> jsSourceIncludes;
-
-    /**
-     * CSS files to exclude. Specified as fileset patterns which are relative to the CSS source directory.
-     *
-     * @since 1.2
-     */
-    @Parameter(property = "cssSourceExcludes", alias = "cssExcludes")
-    private ArrayList<String> cssSourceExcludes;
-
-    /**
-     * JavaScript files to exclude. Specified as fileset patterns which are relative to the JavaScript source directory.
-     *
-     * @since 1.2
-     */
-    @Parameter(property = "jsSourceExcludes", alias = "jsExcludes")
-    private ArrayList<String> jsSourceExcludes;
-
-    /**
-     * CSS target directory. Takes the same value as <code>cssSourceDir</code> when empty.
-     *
-     * @since 1.3.2
-     */
-    @Parameter(property = "cssTargetDir")
-    private String cssTargetDir;
-
-    /**
-     * JavaScript target directory. Takes the same value as <code>jsSourceDir</code> when empty.
-     *
-     * @since 1.3.2
-     */
-    @Parameter(property = "jsTargetDir")
-    private String jsTargetDir;
-
-    /**
-     * CSS output filename.
-     */
-    @Parameter(property = "cssFinalFile", defaultValue = "style.css")
-    private String cssFinalFile;
-
-    /**
-     * JavaScript output filename.
-     */
-    @Parameter(property = "jsFinalFile", defaultValue = "script.js")
-    private String jsFinalFile;
-
-    /**
-     * Define the CSS compressor engine to use.<br/>
-     * Possible values are:
-     * <ul>
-     * <li><code>yui</code> - <a href="http://yui.github.io/yuicompressor/">YUI Compressor</a></li>
-     * </ul>
-     *
-     * @since 1.7.1
-     */
-    @Parameter(property = "cssEngine", defaultValue = "yui")
-    private String cssEngine;
-
-    /**
-     * Define the JavaScript compressor engine to use.<br/>
-     * Possible values are:
-     * <ul>
-     * <li><code>yui</code> - <a href="http://yui.github.io/yuicompressor/">YUI Compressor</a></li>
-     * <li><code>closure</code> - <a href="https://developers.google.com/closure/compiler/">Google Closure Compiler</a></li>
-     * </ul>
-     *
-     * @since 1.6
-     */
-    @Parameter(property = "jsEngine", defaultValue = "yui")
-    private String jsEngine;
-
-    /**
-     * The output filename suffix.
-     *
-     * @since 1.3.2
-     */
-    @Parameter(property = "suffix", defaultValue = "min")
-    private String suffix;
-
-    /**
-     * Do not append a suffix to the minified output filename, independently of the value in the <code>suffix</code>
-     * parameter.
-     *
-     * @since 1.7
-     */
-    @Parameter(property = "nosuffix", defaultValue = "false")
-    private boolean nosuffix;
-
-    /**
-     * If a supported character set is specified, it will be used to read the input file. Otherwise, it will assume that
-     * the platform's default character set is being used. The output file is encoded using the same character set.<br/>
-     * See the <a href="http://www.iana.org/assignments/character-sets">IANA Charset Registry</a> for a list of valid
-     * encoding types.
-     *
-     * @since 1.3.2
-     */
-    @Parameter(property = "charset", defaultValue = "${project.build.sourceEncoding}")
-    private String charset;
-
-    /**
-     * Size of the buffer used to read source files.
-     */
-    @Parameter(property = "bufferSize", defaultValue = "4096")
-    private int bufferSize;
-
-    /**
-     * Show source file paths in log output.
-     *
-     * @since 1.5.2
-     * @deprecated Use {@link #verbose} instead.
-     */
-    @Deprecated
-    @Parameter(property = "debug")
-    private Boolean debug;
-
-    /**
-     * Display additional informational messages and warnings.
-     */
-    @Parameter(property = "verbose", defaultValue = "false")
-    private boolean verbose;
-
-    /**
-     * Skip the merge step. Minification will be applied to each source file individually.
-     *
-     * @since 1.5.2
-     */
-    @Parameter(property = "skipMerge", defaultValue = "false")
-    private boolean skipMerge;
-
-    /**
-     * Skip the minify step. Useful when merging files that are already minified.
-     *
-     * @since 1.5.2
-     */
-    @Parameter(property = "skipMinify", defaultValue = "false")
-    private boolean skipMinify;
-
-    /* YUI Compressor Only Options */
-
-    /**
-     * Some source control tools don't like files containing lines longer than, say 8000 characters. The linebreak
-     * option is used in that case to split long lines after a specific column. It can also be used to make the code
-     * more readable and easier to debug. Specify {@code 0} to get a line break after each semi-colon in JavaScript, and
-     * after each rule in CSS. Specify {@code -1} to disallow line breaks.<br/>
-     * <strong>Supported engine is</strong>: YUI Compressor [ Global Option ]
-     *
-     * @deprecated Use {@link #yuiLinebreak} instead.
-     */
-    @Deprecated
-    @Parameter(property = "linebreak")
-    private Integer linebreak;
-
-    /**
-     * Some source control tools don't like files containing lines longer than, say 8000 characters. The linebreak
-     * option is used in that case to split long lines after a specific column. It can also be used to make the code
-     * more readable and easier to debug. Specify {@code 0} to get a line break after each semi-colon in JavaScript, and
-     * after each rule in CSS. Specify {@code -1} to disallow line breaks.<br/>
-     * <strong>Supported engine is</strong>: YUI Compressor [ Global Option ]
-     */
-    @Parameter(property = "yuiLinebreak", defaultValue = "-1")
-    private int yuiLinebreak;
-
-    /**
-     * Minify only. Do not obfuscate local symbols.<br/>
-     * <strong>Supported engine is</strong>: YUI Compressor [ JavaScript Only Option ]
-     *
-     * @deprecated Use {@link #yuiMunge} instead.
-     */
-    @Deprecated
-    @Parameter(property = "munge")
-    private Boolean munge;
-
-    /**
-     * Minify only. Do not obfuscate local symbols.<br/>
-     * <strong>Supported engine is</strong>: YUI Compressor [ JavaScript Only Option ]
-     */
-    @Parameter(property = "yuiMunge", defaultValue = "true")
-    private boolean yuiMunge;
-
-    /**
-     * Preserve unnecessary semicolons (such as right before a '}'). This option is useful when compressed code has to
-     * be run through JSLint.<br/>
-     * <strong>Supported engine is</strong>: YUI Compressor [ JavaScript Only Option ]
-     *
-     * @deprecated Use {@link #yuiPreserveAllSemiColons} instead.
-     */
-    @Deprecated
-    @Parameter(property = "preserveAllSemiColons")
-    private Boolean preserveAllSemiColons;
-
-    /**
-     * Preserve unnecessary semicolons (such as right before a '}'). This option is useful when compressed code has to
-     * be run through JSLint.<br/>
-     * <strong>Supported engine is</strong>: YUI Compressor [ JavaScript Only Option ]
-     */
-    @Parameter(property = "yuiPreserveAllSemiColons", defaultValue = "false")
-    private boolean yuiPreserveAllSemiColons;
-
-    /**
-     * Disable all the built-in micro-optimizations.<br/>
-     * <strong>Supported engine is</strong>: YUI Compressor [ JavaScript Only Option ]
-     *
-     * @deprecated Use {@link #yuiDisableOptimizations} instead.
-     */
-    @Deprecated
-    @Parameter(property = "disableOptimizations")
-    private Boolean disableOptimizations;
-
-    /**
-     * Disable all the built-in micro-optimizations.<br/>
-     * <strong>Supported engine is</strong>: YUI Compressor [ JavaScript Only Option ]
-     */
-    @Parameter(property = "yuiDisableOptimizations", defaultValue = "false")
-    private boolean yuiDisableOptimizations;
-
-    /* Google Closure Compiler Only Options */
-
-    /* TODO Google Closure Compiler options... */
-
-    /**
-     * Executed when the goal is invoked, it will first invoke a parallel lifecycle, ending at the given phase.
-     */
-    @Override
-    public void execute() throws MojoExecutionException, MojoFailureException {
-        checkDeprecatedOptions();
-
-        if (skipMerge && skipMinify) {
-            getLog().warn("Both merge and minify steps are configured to be skipped.");
-            return;
-        }
-        if (Strings.isNullOrEmpty(cssTargetDir)) {
-            cssTargetDir = cssSourceDir;
-        }
-        if (Strings.isNullOrEmpty(jsTargetDir)) {
-            jsTargetDir = jsSourceDir;
-        }
-
-        Collection<ProcessFilesTask> processFilesTasks = new ArrayList<ProcessFilesTask>();
-        processFilesTasks.add(new ProcessCSSFilesTask(getLog(), bufferSize, debug, skipMerge, skipMinify, cssEngine,
-                webappSourceDir, webappTargetDir, cssSourceDir, cssSourceFiles, cssSourceIncludes, cssSourceExcludes,
-                cssTargetDir, cssFinalFile, suffix, nosuffix, charset, linebreak));
-        processFilesTasks.add(new ProcessJSFilesTask(getLog(), bufferSize, debug, skipMerge, skipMinify, jsEngine,
-                webappSourceDir, webappTargetDir, jsSourceDir, jsSourceFiles, jsSourceIncludes, jsSourceExcludes,
-                jsTargetDir, jsFinalFile, suffix, nosuffix, charset, linebreak, munge, verbose, preserveAllSemiColons,
-                disableOptimizations));
-
-        ExecutorService executor = Executors.newFixedThreadPool(2);
-        try {
-            List<Future<Object>> futures = executor.invokeAll(processFilesTasks);
-            for (Future<Object> future : futures) {
-                try {
-                    future.get();
-                } catch (ExecutionException e) {
-                    throw new MojoFailureException(e.getMessage(), e);
-                }
-            }
-            executor.shutdown();
-        } catch (InterruptedException e) {
-            executor.shutdownNow();
-            throw new MojoFailureException(e.getMessage(), e);
-        }
-    }
-
-    private void checkDeprecatedOptions() {
-        if (debug == null) {
-            debug = verbose;
-        } else {
-            getLog().warn(
-                    "The option 'debug' is deprecated and will be removed on the next version. Use 'verbose' instead.");
-        }
-        if (linebreak == null) {
-            linebreak = yuiLinebreak;
-        } else {
-            getLog().warn(
-                    "The option 'linebreak' is deprecated and will be removed on the next version. Use 'yuiLinebreak' instead.");
-        }
-        if (munge == null) {
-            munge = yuiMunge;
-        } else {
-            getLog().warn(
-                    "The option 'munge' is deprecated and will be removed on the next version. Use 'yuiMunge' instead.");
-        }
-        if (preserveAllSemiColons == null) {
-            preserveAllSemiColons = yuiPreserveAllSemiColons;
-        } else {
-            getLog().warn(
-                    "The option 'preserveAllSemiColons' is deprecated and will be removed on the next version. Use 'yuiPreserveAllSemiColons' instead.");
-        }
-        if (disableOptimizations == null) {
-            disableOptimizations = yuiDisableOptimizations;
-        } else {
-            getLog().warn(
-                    "The option 'disableOptimizations' is deprecated and will be removed on the next version. Use 'yuiDisableOptimizations' instead.");
-        }
-    }
-}
-=======
-/*
- * $Id$
- *
- * Minify Maven Plugin
- * https://github.com/samaxes/minify-maven-plugin
- *
- * Copyright (c) 2009 samaxes.com
- *
- * Licensed under the Apache License, Version 2.0 (the "License");
- * you may not use this file except in compliance with the License.
- * You may obtain a copy of the License at
- *
- *      http://www.apache.org/licenses/LICENSE-2.0
- *
- * Unless required by applicable law or agreed to in writing, software
- * distributed under the License is distributed on an "AS IS" BASIS,
- * WITHOUT WARRANTIES OR CONDITIONS OF ANY KIND, either express or implied.
- * See the License for the specific language governing permissions and
- * limitations under the License.
- */
-package com.samaxes.maven.minify.plugin;
-
-import java.io.File;
-import java.io.IOException;
-import java.nio.charset.Charset;
-import java.util.ArrayList;
-import java.util.Collection;
-import java.util.List;
-import java.util.concurrent.ExecutionException;
-import java.util.concurrent.ExecutorService;
-import java.util.concurrent.Executors;
-import java.util.concurrent.Future;
-
-import javax.annotation.Nullable;
-
-import org.apache.maven.plugin.AbstractMojo;
-import org.apache.maven.plugin.MojoExecutionException;
-import org.apache.maven.plugin.MojoFailureException;
-
-import com.google.common.base.Function;
-import com.google.common.base.Predicate;
-import com.google.common.base.Predicates;
-import com.google.common.base.Strings;
-import com.google.common.collect.Iterables;
-import com.google.common.collect.Lists;
-import com.google.common.io.Files;
-import com.google.javascript.jscomp.CompilerOptions.LanguageMode;
-
-/**
- * Goal for combining and minifying CSS and JavaScript files.
- *
- * @goal minify
- * @phase process-resources
- */
-public class MinifyMojo extends AbstractMojo {
-    
-    private static final Function<String, String> TRIM_AND_REMOVE_COMMENTS = new Function<String, String>() {
-        @Override
-        public String apply(@Nullable String input) {
-            if (input == null) {
-                return null;
-            } else {
-                String result = input.trim();
-                if (result.startsWith("#")) {
-                    return null;
-                } else {
-                    return Strings.emptyToNull(result);
-                }
-            }
-        }
-    }; 
-
-    private static final Predicate<String> NOT_NULL = Predicates.<String>not(Predicates.<String>isNull());
-    
-    /**
-     * Webapp source directory.
-     *
-     * @parameter expression="${webappSourceDir}" default-value="${basedir}/src/main/webapp"
-     */
-    private String webappSourceDir;
-
-    /**
-     * Webapp target directory.
-     *
-     * @parameter expression="${webappTargetDir}" default-value="${project.build.directory}/${project.build.finalName}"
-     */
-    private String webappTargetDir;
-
-    /**
-     * CSS source directory.
-     *
-     * @parameter expression="${cssSourceDir}" default-value="css"
-     */
-    private String cssSourceDir;
-
-    /**
-     * JavaScript source directory.
-     *
-     * @parameter expression="${jsSourceDir}" default-value="js"
-     */
-    private String jsSourceDir;
-
-    /**
-     * CSS source filenames list.
-     *
-     * @parameter expression="${cssSourceFiles}" alias="cssFiles"
-     */
-    private ArrayList<String> cssSourceFiles;
-
-    /**
-     *  A file containing a new-line separated list of CSS source file names.
-     *
-     * @parameter expression="${cssSourcesFile}" alias="csssFiles"
-     */
-    private String cssSourcesFile;
-
-    /**
-     * JavaScript source filenames list.
-     *
-     * @parameter expression="${jsSourceFiles}" alias="jsFiles"
-     */
-    private ArrayList<String> jsSourceFiles;
-    
-    /**
-     * A file containing a new-line separated list of JavaScript source file names.  
-     *
-     * @parameter expression="${jsSourcesFile}" alias="jssFile"
-     */
-    private String jsSourcesFile;
-
-    /**
-     * CSS files to include. Specified as fileset patterns which are relative to the CSS source directory.
-     *
-     * @parameter expression="${cssSourceIncludes}" alias="cssIncludes"
-     * @since 1.2
-     */
-    private ArrayList<String> cssSourceIncludes;
-
-    /**
-     * JavaScript files to include. Specified as fileset patterns which are relative to the JavaScript source directory.
-     *
-     * @parameter expression="${jsSourceIncludes}" alias="jsIncludes"
-     * @since 1.2
-     */
-    private ArrayList<String> jsSourceIncludes;
-
-    /**
-     * CSS files to exclude. Specified as fileset patterns which are relative to the CSS source directory.
-     *
-     * @parameter expression="${cssSourceExcludes}" alias="cssExcludes"
-     * @since 1.2
-     */
-    private ArrayList<String> cssSourceExcludes;
-
-    /**
-     * JavaScript files to exclude. Specified as fileset patterns which are relative to the JavaScript source directory.
-     *
-     * @parameter expression="${jsSourceExcludes}" alias="jsExcludes"
-     * @since 1.2
-     */
-    private ArrayList<String> jsSourceExcludes;
-
-    /**
-     * CSS target directory.
-     * <p>
-     * Takes the same value as <code>cssSourceDir</code> when empty.
-     * </p>
-     *
-     * @parameter expression="${cssTargetDir}"
-     * @since 1.3.2
-     */
-    private String cssTargetDir;
-
-    /**
-     * JavaScript target directory.
-     * <p>
-     * Takes the same value as <code>jsSourceDir</code> when empty.
-     * </p>
-     *
-     * @parameter expression="${jsTargetDir}"
-     * @since 1.3.2
-     */
-    private String jsTargetDir;
-
-    /**
-     * CSS output filename.
-     *
-     * @parameter expression="${cssFinalFile}" default-value="style.css"
-     */
-    private String cssFinalFile;
-
-    /**
-     * JavaScript output filename.
-     *
-     * @parameter expression="${jsFinalFile}" default-value="script.js"
-     */
-    private String jsFinalFile;
-
-    /**
-     * The output filename suffix.
-     *
-     * @parameter expression="${suffix}" default-value="min"
-     * @since 1.3.2
-     */
-    private String suffix;
-
-    /**
-     * Do not append a suffix to the minified output filename, independently of the value in the <code>suffix</code>
-     * parameter.
-     *
-     * @parameter expression="${nosuffix}" default-value="false"
-     * @since 1.7
-     */
-    private boolean nosuffix;
-
-    /**
-     * <p>
-     * If a supported character set is specified, it will be used to read the input file. Otherwise, it will assume that
-     * the platform's default character set is being used. The output file is encoded using the same character set.
-     * </p>
-     * <p>
-     * See the <a href="http://www.iana.org/assignments/character-sets">IANA Charset Registry</a> for a list of valid
-     * encoding types.
-     * </p>
-     *
-     * @parameter expression="${charset}" default-value="UTF-8"
-     * @since 1.3.2
-     */
-    private String charset;
-
-    /**
-     * Some source control tools don't like files containing lines longer than, say 8000 characters. The linebreak
-     * option is used in that case to split long lines after a specific column. It can also be used to make the code
-     * more readable, easier to debug (especially with the MS Script Debugger). Specify 0 to get a line break after each
-     * semi-colon in JavaScript, and after each rule in CSS. Specify -1 to disallow line breaks.
-     *
-     * @parameter expression="${linebreak}" default-value="-1"
-     */
-    private int linebreak;
-
-    /**
-     * JAVASCRIPT ONLY OPTION!<br/>
-     * Minify only. Do not obfuscate local symbols.
-     *
-     * @parameter expression="${munge}" default-value="false"
-     */
-    private boolean nomunge;
-
-    /**
-     * JAVASCRIPT ONLY OPTION!<br/>
-     * Display informational messages and warnings.
-     *
-     * @parameter expression="${verbose}" default-value="false"
-     */
-    private boolean verbose;
-
-    /**
-     * JAVASCRIPT ONLY OPTION!<br/>
-     * Preserve unnecessary semicolons (such as right before a '}'). This option is useful when compressed code has to
-     * be run through JSLint (which is the case of YUI for example).
-     *
-     * @parameter expression="${preserveAllSemiColons}" default-value="false"
-     */
-    private boolean preserveAllSemiColons;
-
-    /**
-     * JAVASCRIPT ONLY OPTION!<br/>
-     * Disable all the built-in micro optimizations.
-     *
-     * @parameter expression="${disableOptimizations}" default-value="false"
-     */
-    private boolean disableOptimizations;
-
-    /**
-     * Size of the buffer used to read source files.
-     *
-     * @parameter expression="${bufferSize}" default-value="4096"
-     */
-    private int bufferSize;
-
-    /**
-     * Show source file paths in log output.
-     *
-     * @parameter expression="${debug}" default-value="false"
-     * @since 1.5.2
-     */
-    private boolean debug;
-
-    /**
-     * Skip the merge step. Minification will be applied to each source file individually.
-     *
-     * @parameter expression="${skipMerge}" default-value="false"
-     * @since 1.5.2
-     */
-    private boolean skipMerge;
-
-    /**
-     * Skip the minify step. Useful when merging files that are already minified.
-     *
-     * @parameter expression="${skipMinify}" default-value="false"
-     * @since 1.5.2
-     */
-    private boolean skipMinify;
-
-    /**
-     * <p>
-     * JAVASCRIPT ONLY OPTION!<br/>
-     * Define the JavaScript compressor engine to use.
-     * </p>
-     * <p>
-     * Possible values are:
-     * </p>
-     * <ul>
-     * <li><code>yui</code> - <a href="http://developer.yahoo.com/yui/compressor/">YUI Compressor</a></li>
-     * <li><code>closure</code> - <a href="https://developers.google.com/closure/compiler/">Google Closure Compiler</a></li>
-     * </ul>
-     *
-     * @parameter expression="${jsEngine}" default-value="yui"
-     * @since 1.6
-     */
-    private String jsEngine;
-    
-    /**
-     * Closure language-in compiler option
-     *
-     * @parameter expression="${closureLanguageIn}"
-     */
-    private LanguageMode closureLanguageIn;
-
-    /**
-     * Executed when the goal is invoked, it will first invoke a parallel lifecycle, ending at the given phase.
-     */
-    @Override
-    public void execute() throws MojoExecutionException, MojoFailureException {
-        if (skipMerge && skipMinify) {
-            getLog().warn("Both merge and minify steps are configured to be skipped.");
-            return;
-        }
-        if (Strings.isNullOrEmpty(cssTargetDir)) {
-            cssTargetDir = cssSourceDir;
-        }
-        if (Strings.isNullOrEmpty(jsTargetDir)) {
-            jsTargetDir = jsSourceDir;
-        }
-        if (!Strings.isNullOrEmpty(jsSourcesFile)) {
-            jsSourceFiles = getFiles(jsSourcesFile);
-        }
-        if (!Strings.isNullOrEmpty(cssSourcesFile)) {
-            cssSourceFiles = getFiles(cssSourcesFile);
-        }
-
-        Collection<ProcessFilesTask> processFilesTasks = new ArrayList<ProcessFilesTask>();
-        processFilesTasks.add(new ProcessCSSFilesTask(getLog(), bufferSize, debug, skipMerge, skipMinify,
-                webappSourceDir, webappTargetDir, cssSourceDir, cssSourceFiles, cssSourceIncludes, cssSourceExcludes,
-                cssTargetDir, cssFinalFile, suffix, nosuffix, charset, linebreak));
-        processFilesTasks.add(new ProcessJSFilesTask(getLog(), bufferSize, debug, skipMerge, skipMinify,
-                webappSourceDir, webappTargetDir, jsSourceDir, jsSourceFiles, jsSourceIncludes, jsSourceExcludes,
-                jsTargetDir, jsFinalFile, suffix, nosuffix, charset, linebreak, jsEngine, !nomunge, verbose,
-                preserveAllSemiColons, disableOptimizations, closureLanguageIn));
-
-        ExecutorService executor = Executors.newFixedThreadPool(2);
-        try {
-            List<Future<Object>> futures = executor.invokeAll(processFilesTasks);
-            for (Future<Object> future : futures) {
-                try {
-                    future.get();
-                } catch (ExecutionException e) {
-                    throw new MojoFailureException(e.getMessage(), e);
-                }
-            }
-            executor.shutdown();
-        } catch (InterruptedException e) {
-            executor.shutdownNow();
-            throw new MojoFailureException(e.getMessage(), e);
-        }
-    }
-    
-    private ArrayList<String> getFiles(String bundleDescriptor) throws MojoFailureException {
-        try {
-            Iterable<String> files = Files.readLines(new File(bundleDescriptor), Charset.forName(charset));
-            files = Iterables.transform(files, TRIM_AND_REMOVE_COMMENTS);
-            files = Iterables.filter(files, NOT_NULL);
-            return Lists.newArrayList(files);
-        } catch (IOException e) {
-            throw new MojoFailureException(e.getMessage(), e);
-        }
-   }
-}
->>>>>>> 14ced0b3
+/*
+ * Minify Maven Plugin
+ * https://github.com/samaxes/minify-maven-plugin
+ *
+ * Copyright (c) 2009 samaxes.com
+ *
+ * Licensed under the Apache License, Version 2.0 (the "License");
+ * you may not use this file except in compliance with the License.
+ * You may obtain a copy of the License at
+ *
+ *      http://www.apache.org/licenses/LICENSE-2.0
+ *
+ * Unless required by applicable law or agreed to in writing, software
+ * distributed under the License is distributed on an "AS IS" BASIS,
+ * WITHOUT WARRANTIES OR CONDITIONS OF ANY KIND, either express or implied.
+ * See the License for the specific language governing permissions and
+ * limitations under the License.
+ */
+package com.samaxes.maven.minify.plugin;
+
+import java.util.ArrayList;
+import java.util.Collection;
+import java.util.List;
+import java.util.concurrent.ExecutionException;
+import java.util.concurrent.ExecutorService;
+import java.util.concurrent.Executors;
+import java.util.concurrent.Future;
+
+import org.apache.maven.plugin.AbstractMojo;
+import org.apache.maven.plugin.MojoExecutionException;
+import org.apache.maven.plugin.MojoFailureException;
+import org.apache.maven.plugins.annotations.LifecyclePhase;
+import org.apache.maven.plugins.annotations.Mojo;
+import org.apache.maven.plugins.annotations.Parameter;
+
+import com.google.common.base.Strings;
+import com.google.javascript.jscomp.CompilerOptions.LanguageMode;
+
+/**
+ * Goal for combining and minifying CSS and JavaScript files.
+ */
+@Mojo(name = "minify", defaultPhase = LifecyclePhase.PROCESS_RESOURCES, threadSafe = true)
+public class MinifyMojo extends AbstractMojo {
+
+    /* Global Options */
+
+    /**
+     * Webapp source directory.
+     */
+    @Parameter(property = "webappSourceDir", defaultValue = "${basedir}/src/main/webapp")
+    private String webappSourceDir;
+
+    /**
+     * Webapp target directory.
+     */
+    @Parameter(property = "webappTargetDir", defaultValue = "${project.build.directory}/${project.build.finalName}")
+    private String webappTargetDir;
+
+    /**
+     * CSS source directory.
+     */
+    @Parameter(property = "cssSourceDir", defaultValue = "css")
+    private String cssSourceDir;
+
+    /**
+     * JavaScript source directory.
+     */
+    @Parameter(property = "jsSourceDir", defaultValue = "js")
+    private String jsSourceDir;
+
+    /**
+     * CSS source filenames list.
+     */
+    @Parameter(property = "cssSourceFiles", alias = "cssFiles")
+    private ArrayList<String> cssSourceFiles;
+
+    /**
+     * JavaScript source filenames list.
+     */
+    @Parameter(property = "jsSourceFiles", alias = "jsFiles")
+    private ArrayList<String> jsSourceFiles;
+
+    /**
+     * CSS files to include. Specified as fileset patterns which are relative to the CSS source directory.
+     *
+     * @since 1.2
+     */
+    @Parameter(property = "cssSourceIncludes", alias = "cssIncludes")
+    private ArrayList<String> cssSourceIncludes;
+
+    /**
+     * JavaScript files to include. Specified as fileset patterns which are relative to the JavaScript source directory.
+     *
+     * @since 1.2
+     */
+    @Parameter(property = "jsSourceIncludes", alias = "jsIncludes")
+    private ArrayList<String> jsSourceIncludes;
+
+    /**
+     * CSS files to exclude. Specified as fileset patterns which are relative to the CSS source directory.
+     *
+     * @since 1.2
+     */
+    @Parameter(property = "cssSourceExcludes", alias = "cssExcludes")
+    private ArrayList<String> cssSourceExcludes;
+
+    /**
+     * JavaScript files to exclude. Specified as fileset patterns which are relative to the JavaScript source directory.
+     *
+     * @since 1.2
+     */
+    @Parameter(property = "jsSourceExcludes", alias = "jsExcludes")
+    private ArrayList<String> jsSourceExcludes;
+
+    /**
+     * CSS target directory. Takes the same value as <code>cssSourceDir</code> when empty.
+     *
+     * @since 1.3.2
+     */
+    @Parameter(property = "cssTargetDir")
+    private String cssTargetDir;
+
+    /**
+     * JavaScript target directory. Takes the same value as <code>jsSourceDir</code> when empty.
+     *
+     * @since 1.3.2
+     */
+    @Parameter(property = "jsTargetDir")
+    private String jsTargetDir;
+
+    /**
+     * CSS output filename.
+     */
+    @Parameter(property = "cssFinalFile", defaultValue = "style.css")
+    private String cssFinalFile;
+
+    /**
+     * JavaScript output filename.
+     */
+    @Parameter(property = "jsFinalFile", defaultValue = "script.js")
+    private String jsFinalFile;
+
+    /**
+     * Define the CSS compressor engine to use.<br/>
+     * Possible values are:
+     * <ul>
+     * <li><code>yui</code> - <a href="http://yui.github.io/yuicompressor/">YUI Compressor</a></li>
+     * </ul>
+     *
+     * @since 1.7.1
+     */
+    @Parameter(property = "cssEngine", defaultValue = "yui")
+    private String cssEngine;
+
+    /**
+     * Define the JavaScript compressor engine to use.<br/>
+     * Possible values are:
+     * <ul>
+     * <li><code>yui</code> - <a href="http://yui.github.io/yuicompressor/">YUI Compressor</a></li>
+     * <li><code>closure</code> - <a href="https://developers.google.com/closure/compiler/">Google Closure Compiler</a></li>
+     * </ul>
+     *
+     * @since 1.6
+     */
+    @Parameter(property = "jsEngine", defaultValue = "yui")
+    private String jsEngine;
+
+    /**
+     * The output filename suffix.
+     *
+     * @since 1.3.2
+     */
+    @Parameter(property = "suffix", defaultValue = "min")
+    private String suffix;
+
+    /**
+     * Do not append a suffix to the minified output filename, independently of the value in the <code>suffix</code>
+     * parameter.
+     *
+     * @since 1.7
+     */
+    @Parameter(property = "nosuffix", defaultValue = "false")
+    private boolean nosuffix;
+
+    /**
+     * If a supported character set is specified, it will be used to read the input file. Otherwise, it will assume that
+     * the platform's default character set is being used. The output file is encoded using the same character set.<br/>
+     * See the <a href="http://www.iana.org/assignments/character-sets">IANA Charset Registry</a> for a list of valid
+     * encoding types.
+     *
+     * @since 1.3.2
+     */
+    @Parameter(property = "charset", defaultValue = "${project.build.sourceEncoding}")
+    private String charset;
+
+    /**
+     * Size of the buffer used to read source files.
+     */
+    @Parameter(property = "bufferSize", defaultValue = "4096")
+    private int bufferSize;
+
+    /**
+     * Show source file paths in log output.
+     *
+     * @since 1.5.2
+     * @deprecated Use {@link #verbose} instead.
+     */
+    @Deprecated
+    @Parameter(property = "debug")
+    private Boolean debug;
+
+    /**
+     * Display additional informational messages and warnings.
+     */
+    @Parameter(property = "verbose", defaultValue = "false")
+    private boolean verbose;
+
+    /**
+     * Skip the merge step. Minification will be applied to each source file individually.
+     *
+     * @since 1.5.2
+     */
+    @Parameter(property = "skipMerge", defaultValue = "false")
+    private boolean skipMerge;
+
+    /**
+     * Skip the minify step. Useful when merging files that are already minified.
+     *
+     * @since 1.5.2
+     */
+    @Parameter(property = "skipMinify", defaultValue = "false")
+    private boolean skipMinify;
+
+    /* YUI Compressor Only Options */
+
+    /**
+     * Some source control tools don't like files containing lines longer than, say 8000 characters. The linebreak
+     * option is used in that case to split long lines after a specific column. It can also be used to make the code
+     * more readable and easier to debug. Specify {@code 0} to get a line break after each semi-colon in JavaScript, and
+     * after each rule in CSS. Specify {@code -1} to disallow line breaks.<br/>
+     * <strong>Supported engine is</strong>: YUI Compressor [ Global Option ]
+     *
+     * @deprecated Use {@link #yuiLinebreak} instead.
+     */
+    @Deprecated
+    @Parameter(property = "linebreak")
+    private Integer linebreak;
+
+    /**
+     * Some source control tools don't like files containing lines longer than, say 8000 characters. The linebreak
+     * option is used in that case to split long lines after a specific column. It can also be used to make the code
+     * more readable and easier to debug. Specify {@code 0} to get a line break after each semi-colon in JavaScript, and
+     * after each rule in CSS. Specify {@code -1} to disallow line breaks.<br/>
+     * <strong>Supported engine is</strong>: YUI Compressor [ Global Option ]
+     */
+    @Parameter(property = "yuiLinebreak", defaultValue = "-1")
+    private int yuiLinebreak;
+
+    /**
+     * Minify only. Do not obfuscate local symbols.<br/>
+     * <strong>Supported engine is</strong>: YUI Compressor [ JavaScript Only Option ]
+     *
+     * @deprecated Use {@link #yuiMunge} instead.
+     */
+    @Deprecated
+    @Parameter(property = "munge")
+    private Boolean munge;
+
+    /**
+     * Minify only. Do not obfuscate local symbols.<br/>
+     * <strong>Supported engine is</strong>: YUI Compressor [ JavaScript Only Option ]
+     */
+    @Parameter(property = "yuiMunge", defaultValue = "true")
+    private boolean yuiMunge;
+
+    /**
+     * Preserve unnecessary semicolons (such as right before a '}'). This option is useful when compressed code has to
+     * be run through JSLint.<br/>
+     * <strong>Supported engine is</strong>: YUI Compressor [ JavaScript Only Option ]
+     *
+     * @deprecated Use {@link #yuiPreserveAllSemiColons} instead.
+     */
+    @Deprecated
+    @Parameter(property = "preserveAllSemiColons")
+    private Boolean preserveAllSemiColons;
+
+    /**
+     * Preserve unnecessary semicolons (such as right before a '}'). This option is useful when compressed code has to
+     * be run through JSLint.<br/>
+     * <strong>Supported engine is</strong>: YUI Compressor [ JavaScript Only Option ]
+     */
+    @Parameter(property = "yuiPreserveAllSemiColons", defaultValue = "false")
+    private boolean yuiPreserveAllSemiColons;
+
+    /**
+     * Disable all the built-in micro-optimizations.<br/>
+     * <strong>Supported engine is</strong>: YUI Compressor [ JavaScript Only Option ]
+     *
+     * @deprecated Use {@link #yuiDisableOptimizations} instead.
+     */
+    @Deprecated
+    @Parameter(property = "disableOptimizations")
+    private Boolean disableOptimizations;
+
+    /**
+     * Disable all the built-in micro-optimizations.<br/>
+     * <strong>Supported engine is</strong>: YUI Compressor [ JavaScript Only Option ]
+     */
+    @Parameter(property = "yuiDisableOptimizations", defaultValue = "false")
+    private boolean yuiDisableOptimizations;
+
+    /* Google Closure Compiler Only Options */
+
+    /**
+     * Closure language-in compiler option
+     *
+     * @parameter expression="${closureLanguageIn}"
+     */
+    private LanguageMode closureLanguageIn;
+
+    /**
+     * Executed when the goal is invoked, it will first invoke a parallel lifecycle, ending at the given phase.
+     */
+    @Override
+    public void execute() throws MojoExecutionException, MojoFailureException {
+        checkDeprecatedOptions();
+
+        if (skipMerge && skipMinify) {
+            getLog().warn("Both merge and minify steps are configured to be skipped.");
+            return;
+        }
+        if (Strings.isNullOrEmpty(cssTargetDir)) {
+            cssTargetDir = cssSourceDir;
+        }
+        if (Strings.isNullOrEmpty(jsTargetDir)) {
+            jsTargetDir = jsSourceDir;
+        }
+
+        Collection<ProcessFilesTask> processFilesTasks = new ArrayList<ProcessFilesTask>();
+        processFilesTasks.add(new ProcessCSSFilesTask(getLog(), bufferSize, debug, skipMerge, skipMinify, cssEngine,
+                webappSourceDir, webappTargetDir, cssSourceDir, cssSourceFiles, cssSourceIncludes, cssSourceExcludes,
+                cssTargetDir, cssFinalFile, suffix, nosuffix, charset, linebreak));
+        processFilesTasks.add(new ProcessJSFilesTask(getLog(), bufferSize, debug, skipMerge, skipMinify, jsEngine,
+                webappSourceDir, webappTargetDir, jsSourceDir, jsSourceFiles, jsSourceIncludes, jsSourceExcludes,
+                jsTargetDir, jsFinalFile, suffix, nosuffix, charset, linebreak, munge, verbose, preserveAllSemiColons,
+                disableOptimizations, closureLanguageIn));
+
+        ExecutorService executor = Executors.newFixedThreadPool(2);
+        try {
+            List<Future<Object>> futures = executor.invokeAll(processFilesTasks);
+            for (Future<Object> future : futures) {
+                try {
+                    future.get();
+                } catch (ExecutionException e) {
+                    throw new MojoFailureException(e.getMessage(), e);
+                }
+            }
+            executor.shutdown();
+        } catch (InterruptedException e) {
+            executor.shutdownNow();
+            throw new MojoFailureException(e.getMessage(), e);
+        }
+    }
+
+    private void checkDeprecatedOptions() {
+        if (debug == null) {
+            debug = verbose;
+        } else {
+            getLog().warn(
+                    "The option 'debug' is deprecated and will be removed on the next version. Use 'verbose' instead.");
+        }
+        if (linebreak == null) {
+            linebreak = yuiLinebreak;
+        } else {
+            getLog().warn(
+                    "The option 'linebreak' is deprecated and will be removed on the next version. Use 'yuiLinebreak' instead.");
+        }
+        if (munge == null) {
+            munge = yuiMunge;
+        } else {
+            getLog().warn(
+                    "The option 'munge' is deprecated and will be removed on the next version. Use 'yuiMunge' instead.");
+        }
+        if (preserveAllSemiColons == null) {
+            preserveAllSemiColons = yuiPreserveAllSemiColons;
+        } else {
+            getLog().warn(
+                    "The option 'preserveAllSemiColons' is deprecated and will be removed on the next version. Use 'yuiPreserveAllSemiColons' instead.");
+        }
+        if (disableOptimizations == null) {
+            disableOptimizations = yuiDisableOptimizations;
+        } else {
+            getLog().warn(
+                    "The option 'disableOptimizations' is deprecated and will be removed on the next version. Use 'yuiDisableOptimizations' instead.");
+        }
+    }
+}